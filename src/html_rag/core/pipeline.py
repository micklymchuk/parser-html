--- conflicted
+++ resolved
@@ -105,18 +105,12 @@
             self.html_pruner = HTMLPruner(model_name=config.html_pruner_model)
 
             # Stage 2: HTML Parser
-<<<<<<< HEAD
             self.html_parser = HTMLParser(config=config)
-            
-            # Stage 3: Text Embedder
-=======
-            self.html_parser = HTMLParser()
 
             # Stage 3: Topic Analyzer
             self.topic_analyzer = TopicAnalyzer()
 
             # Stage 4: Text Embedder
->>>>>>> 26aac3d2
             self.text_embedder = TextEmbedder(model_name=config.embedding_model)
 
             # Stage 5: Vector Store
